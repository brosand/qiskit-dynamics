# -*- coding: utf-8 -*-

# This code is part of Qiskit.
#
# (C) Copyright IBM 2020.
#
# This code is licensed under the Apache License, Version 2.0. You may
# obtain a copy of this license in the LICENSE.txt file in the root directory
# of this source tree or at http://www.apache.org/licenses/LICENSE-2.0.
#
# Any modifications or derivative works of this code must retain this
# copyright notice, and modified files need to carry a notice indicating
# that they have been altered from the originals.
# pylint: disable=invalid-name

"""Utilities for type handling/conversion, primarily dealing with
reshaping arrays, and handling qiskit types that wrap arrays.
"""

from typing import Union, List
from collections.abc import Iterable
import numpy as np
from scipy.sparse import issparse, spmatrix
from scipy.sparse import kron as sparse_kron
from scipy.sparse import identity as sparse_identity
from scipy.sparse.csr import csr_matrix

from qiskit.quantum_info.operators import Operator
from qiskit_dynamics import dispatch
<<<<<<< HEAD
from qiskit_dynamics.dispatch import Array
=======
from qiskit_dynamics.array import Array
>>>>>>> 765cfbe8


class StateTypeConverter:
    """Contains descriptions of two type specifications for DE solvers/methods,
    with functions for converting states and rhs functions between
    representations.

    A type specification is a `dict` describing a specific expected type,
    e.g. an array of a given
    shape. Currently only handled types `Array`s, specified via:
        - {'type': 'array', 'shape': tuple}

    While this class stores exact type specifications, it can be
    instantiated with a concrete type and a more general type.
    This facilitates the situation in which a solver requires a 1d `Array`,
    which is specified by the type:
        - {'type': 'array', 'ndim': 1}
    """

    def __init__(self, inner_type_spec, outer_type_spec=None, order="F"):
        """Instantiate with the inner and return types for the state.

        Args:
            inner_type_spec (dict): inner type
            outer_type_spec (dict): outer type
            order (str): order argument to be used in array reshaping.
                        Defaults to `'F'`, which corresponds to column
                        stacking convention when switching between 2d and 1d
                        arrays.
        """

        self.inner_type_spec = inner_type_spec
        self.outer_type_spec = self.inner_type_spec if outer_type_spec is None else outer_type_spec
        self.order = order

    @classmethod
    def from_instances(cls, inner_y, outer_y=None, order="F"):
        """Instantiate from concrete instances. Type of instances must
        be supported by `type_spec_from_instance`. If `outer_y is None` the
        outer type is set to the inner type.

        Args:
            inner_y (array): concrete representative of inner type
            outer_y (array): concrete representative of outer type
            order (str): order argument to be used in array reshaping.

        Returns:
            StateTypeConverter: type converter as specified by args
        """
        inner_type_spec = type_spec_from_instance(inner_y)

        outer_type_spec = None
        if outer_y is not None:
            outer_type_spec = type_spec_from_instance(outer_y)

        return cls(inner_type_spec, outer_type_spec, order)

    @classmethod
    def from_outer_instance_inner_type_spec(cls, outer_y, inner_type_spec=None, order="F"):
        """Instantiate from concrete instance of the outer type,
        and an inner type-spec. The inner type spec can be either
        be fully specified, or be more general (i.e. to
        facilitate the situation in which a solver needs a 1d array).

        Accepted general data types:
            - {'type': 'array'}
            - {'type': 'array', 'ndim': 1}

        Args:
            outer_y (array): concrete outer data type
            inner_type_spec (dict): inner, potentially general, type spec
            order (str): order argument to be used in array reshaping.

        Returns:
            StateTypeConverter: type converter as specified by args

        Raises:
            Exception: if inner_type_spec is not properly specified or is
            not a handled type
        """

        # if no inner_type_spec given just instantiate both inner
        # and outer to the outer_y
        if inner_type_spec is None:
            return cls.from_instances(outer_y, order=order)

        inner_type = inner_type_spec.get("type")
        if inner_type is None:
            raise Exception("inner_type_spec needs a 'type' key.")

        if inner_type == "array":
            outer_y_as_array = Array(outer_y)

            # if a specific shape is given attempt to instantiate from a
            # reshaped outer_y
            shape = inner_type_spec.get("shape")
            if shape is not None:
                return cls.from_instances(
                    outer_y_as_array.reshape(shape, order=order), outer_y, order=order
                )

            # handle the case that ndim == 1 is given
            ndim = inner_type_spec.get("ndim")
            if ndim == 1:
                return cls.from_instances(
                    outer_y_as_array.flatten(order=order), outer_y, order=order
                )

            # if neither shape nor ndim is given, assume it can be an array
            # of any shape
            return cls.from_instances(outer_y_as_array, outer_y, order=order)

        raise Exception("inner_type_spec not a handled type.")

    def inner_to_outer(self, y):
        """Convert a state of inner type to one of outer type."""
        return convert_state(y, self.outer_type_spec, self.order)

    def outer_to_inner(self, y):
        """Convert a state of outer type to one of inner type."""
        return convert_state(y, self.inner_type_spec, self.order)

    def rhs_outer_to_inner(self, rhs):
        """Convert an rhs function f(t, y) to work on inner type."""

        # if inner and outer type specs are the same do nothing
        if self.inner_type_spec == self.outer_type_spec:
            return rhs

        def new_rhs(t, y):
            outer_y = self.inner_to_outer(y)
            rhs_val = rhs(t, outer_y)
            return self.outer_to_inner(rhs_val)

        return new_rhs

    def generator_outer_to_inner(self, generator):
        """Convert generator from outer to inner type."""
        # if inner and outer type specs are the same do nothing
        if self.inner_type_spec == self.outer_type_spec:
            return generator

        # raise exceptions based on assumptions
        if (self.inner_type_spec["type"] != "array") or (self.outer_type_spec["type"] != "array"):
            raise Exception(
                """RHS generator transformation only
                               valid for state types Array."""
            )
        if len(self.inner_type_spec["shape"]) != 1:
            raise Exception(
                """RHS generator transformation only valid
                               if inner_type is 1d."""
            )

        if self.order == "C":
            # create identity of size the second dimension of the
            # outer type
            ident = Array(np.eye(self.outer_type_spec["shape"][1]))

            def new_generator(t):
                return Array(np.kron(generator(t), ident))

            return new_generator
        elif self.order == "F":
            # create identity of size the second dimension of the
            # outer type
            ident = Array(np.eye(self.outer_type_spec["shape"][1]))

            def new_generator(t):
                return Array(np.kron(ident, generator(t)))

            return new_generator
        else:
            raise Exception("""Unsupported order for generator conversion.""")


def convert_state(y: Array, type_spec: dict, order="F"):
    """Convert the de state y into the type specified by type_spec.
    Accepted values of type_spec are given at the beginning of the file.

    Args:
        y: the state to convert.
        type_spec (dict): the type description to convert to.
        order (str): order argument for any array reshaping function.

    Returns:
        Array: converted state.
    """

    new_y = None

    if type_spec["type"] == "array":
        # default array data type to complex
        new_y = Array(y, dtype=type_spec.get("dtype", "complex"))

        shape = type_spec.get("shape")
        if shape is not None:
            new_y = new_y.reshape(shape, order=order)

    return new_y


def type_spec_from_instance(y):
    """Determine type spec from an instance."""
    type_spec = {}
    if isinstance(y, (Array, np.ndarray)):
        type_spec["type"] = "array"
        type_spec["shape"] = y.shape

    return type_spec


def vec_commutator(
    A: Union[Array, csr_matrix, List[csr_matrix]]
) -> Union[Array, csr_matrix, List[csr_matrix]]:
<<<<<<< HEAD
    r"""Linear algebraic vectorization of the linear map X -> [A, X]
=======
    r"""Linear algebraic vectorization of the linear map X -> -i[A, X]
>>>>>>> 765cfbe8
    in column-stacking convention. In column-stacking convention we have

    .. math::
        vec(ABC) = C^T \otimes A vec(B),

    so for the commutator we have

    .. math::
        -i[A, \cdot] = -i(A \cdot - \cdot A \mapsto id \otimes A - A^T \otimes id)

    Note: this function is also "vectorized" in the programming sense for dense arrays.

    Args:
        A: Either a 2d array representing the matrix A described above,
           a 3d array representing a list of matrices, a sparse matrix, or a
           list of sparse matrices.

    Returns:
        Array: vectorized version of the map.
    """

    if issparse(A):
        # single, sparse matrix
        sp_iden = sparse_identity(A.shape[-1], format="csr")
<<<<<<< HEAD
        return sparse_kron(sp_iden, A) - sparse_kron(A.T, sp_iden)
    if isinstance(A, list) and issparse(A[0]):
        # taken to be 1d array of 2d sparse matrices
        sp_iden = sparse_identity(A[0].shape[-1], format="csr")
        out = [sparse_kron(sp_iden, mat) - sparse_kron(mat.T, sp_iden) for mat in A]
=======
        return -1j * (sparse_kron(sp_iden, A) - sparse_kron(A.T, sp_iden))
    if isinstance(A, list) and issparse(A[0]):
        # taken to be 1d array of 2d sparse matrices
        sp_iden = sparse_identity(A[0].shape[-1], format="csr")
        out = [-1j * (sparse_kron(sp_iden, mat) - sparse_kron(mat.T, sp_iden)) for mat in A]
>>>>>>> 765cfbe8
        return out

    A = to_array(A)
    iden = Array(np.eye(A.shape[-1]))
    axes = list(range(A.ndim))
    axes[-1] = axes[-2]
    axes[-2] += 1
    return -1j * (np.kron(iden, A) - np.kron(A.transpose(axes), iden))


def vec_dissipator(
    L: Union[Array, csr_matrix, List[csr_matrix]]
) -> Union[Array, csr_matrix, List[csr_matrix]]:
    r"""Linear algebraic vectorization of the linear map
    X -> L X L^\dagger - 0.5 * (L^\dagger L X + X L^\dagger L)
    in column stacking convention.

    This gives

    .. math::
        \overline{L} \otimes L - 0.5(id \otimes L^\dagger L +
            (L^\dagger L)^T \otimes id)

    Note: this function is also "vectorized" in the programming sense for dense matrices.
    """

    if issparse(L):
        sp_iden = sparse_identity(L[0].shape[-1], format="csr")
        return sparse_kron(L.conj(), L) - 0.5 * (
            sparse_kron(sp_iden, L.conj().T * L) + sparse_kron(L.T * L.conj(), sp_iden)
        )
    if isinstance(L, list) and issparse(L[0]):
        # taken to be 1d array of 2d sparse matrices
        sp_iden = sparse_identity(L[0].shape[-1], format="csr")
        out = [
            sparse_kron(mat.conj(), mat)
            - 0.5
            * (sparse_kron(sp_iden, mat.conj().T * mat) + sparse_kron(mat.T * mat.conj(), sp_iden))
            for mat in L
        ]
        return out

    iden = Array(np.eye(L.shape[-1]))
    axes = list(range(L.ndim))

    L = to_array(L)
    axes[-1] = axes[-2]
    axes[-2] += 1
    Lconj = L.conj()
    LdagL = Lconj.transpose(axes) @ L
    LdagLtrans = LdagL.transpose(axes)

    return np.kron(Lconj, iden) @ np.kron(iden, L) - 0.5 * (
        np.kron(iden, LdagL) + np.kron(LdagLtrans, iden)
    )


def isinstance_qutip_qobj(obj):
    """Check if the object is a qutip Qobj.

    Args:
        obj (any): Any object for testing.

    Returns:
        Bool: True if obj is qutip Qobj
    """
    if (
        type(obj).__name__ == "Qobj"
        and hasattr(obj, "_data")
        and type(obj._data).__name__ == "fast_csr_matrix"
    ):
        return True
    return False


# pylint: disable=too-many-return-statements
def to_array(op: Union[Operator, Array, List[Operator], List[Array], spmatrix], no_iter=False):
    """Convert an operator or list of operators to an Array.
    Args:
        op: Either an Operator to be converted to an array, a list of Operators
            to be converted to a 3d array, or an array (which simply gets
            returned)
        no_iter (Bool): Boolean determining whether to recursively unroll `Iterables`.
            If recurring, this should be True to avoid making each element of the
            input array into a separate Array.
    Returns:
        Array: Array version of input
    """
    if op is None:
        return op

<<<<<<< HEAD
    if isinstance(op, np.ndarray):
=======
    if isinstance(op, np.ndarray) and op.dtype != "O":
>>>>>>> 765cfbe8
        if dispatch.default_backend() in [None, "numpy"]:
            return op
        else:
            return Array(op)

    if isinstance(op, Array):
        return op

    if issparse(op):
        return Array(op.toarray())

    if isinstance(op, Iterable) and not no_iter:
        op = Array([to_array(sub_op, no_iter=True) for sub_op in op])
    elif isinstance(op, Iterable) and no_iter:
        return op
    else:
        op = Array(op)

    if op.backend == "numpy":
        return op.data
<<<<<<< HEAD
    else:
        return op


# pylint: disable=too-many-return-statements
def to_csr(
    op: Union[Operator, Array, List[Operator], List[Array], spmatrix], no_iter=False
) -> csr_matrix:
    """Convert an operator or list of operators to a sparse matrix.
    Args:
        op: Either an Operator to be converted to an sparse matrix, a list of Operators
            to be converted to a 3d sparse matrix, or a sparse matrix (which simply gets
            returned)
        no_iter (Bool): Boolean determining whether to recursively unroll `Iterables`.
            If recurring, this should be True to avoid making each element of the
            input into a separate csr_matrix.
    Returns:
        csr_matrix: Sparse matrix version of input
    """
    if op is None:
        return op

    if isinstance(op, csr_matrix):
        return op
    if isinstance_qutip_qobj(op):
        return op.data
    if isinstance(op, (Array, np.ndarray)) and op.ndim < 3:
        return csr_matrix(op)

    if isinstance(op, Iterable) and not no_iter:
        return [to_csr(item, no_iter=True) for item in op]
    else:
=======
    else:
        return op


# pylint: disable=too-many-return-statements
def to_csr(
    op: Union[Operator, Array, List[Operator], List[Array], spmatrix], no_iter=False
) -> csr_matrix:
    """Convert an operator or list of operators to a sparse matrix.
    Args:
        op: Either an Operator to be converted to an sparse matrix, a list of Operators
            to be converted to a 3d sparse matrix, or a sparse matrix (which simply gets
            returned)
        no_iter (Bool): Boolean determining whether to recursively unroll `Iterables`.
            If recurring, this should be True to avoid making each element of the
            input into a separate csr_matrix.
    Returns:
        csr_matrix: Sparse matrix version of input
    """
    if op is None:
        return op

    if isinstance(op, csr_matrix):
        return op
    if isinstance_qutip_qobj(op):
        return op.data
    if isinstance(op, np.ndarray) and op.dtype == "O":
        op = list(op)
    if isinstance(op, (Array, np.ndarray)) and op.ndim < 3:
        return csr_matrix(op)

    if isinstance(op, Iterable) and not no_iter:
        return [to_csr(item, no_iter=True) for item in op]
    else:
>>>>>>> 765cfbe8
        return csr_matrix(op)


def to_numeric_matrix_type(
    op: Union[Operator, Array, spmatrix, List[Operator], List[Array], List[spmatrix]]
):
    """Given an operator, array, sparse matrix, or a list of operators, arrays, or sparse matrices,
    attempts to leave them in their original form, only converting the operator to an array,
    and converting lists as necessary. Summarized below:
    - operator is converted to array
    - spmatrix and Array are unchanged
    - lists of Arrays and sparse matrices are passed to their respective to_ functions
    - anything else is passed to to_array
    Args:
        op: An operator, array, sparse matrix, or list of operators, arrays or sparse matrices.
    Returns:
        Array: Array version of input
        csr_matrix: Sparse matrix version of input
    """

    if op is None:
        return op

    elif isinstance_qutip_qobj(op):
        return to_csr(op.data)

    elif isinstance(op, Array):
        return op
    elif isinstance(op, spmatrix):
        return op
    elif isinstance(op, Operator):
        return to_array(op)

    elif isinstance(op, Iterable) and isinstance(op[0], spmatrix):
        return to_csr(op)

    elif isinstance(op, Iterable) and isinstance_qutip_qobj(op[0]):
        return to_csr(op)

    else:
        return to_array(op)<|MERGE_RESOLUTION|>--- conflicted
+++ resolved
@@ -27,11 +27,7 @@
 
 from qiskit.quantum_info.operators import Operator
 from qiskit_dynamics import dispatch
-<<<<<<< HEAD
 from qiskit_dynamics.dispatch import Array
-=======
-from qiskit_dynamics.array import Array
->>>>>>> 765cfbe8
 
 
 class StateTypeConverter:
@@ -247,11 +243,7 @@
 def vec_commutator(
     A: Union[Array, csr_matrix, List[csr_matrix]]
 ) -> Union[Array, csr_matrix, List[csr_matrix]]:
-<<<<<<< HEAD
     r"""Linear algebraic vectorization of the linear map X -> [A, X]
-=======
-    r"""Linear algebraic vectorization of the linear map X -> -i[A, X]
->>>>>>> 765cfbe8
     in column-stacking convention. In column-stacking convention we have
 
     .. math::
@@ -276,19 +268,11 @@
     if issparse(A):
         # single, sparse matrix
         sp_iden = sparse_identity(A.shape[-1], format="csr")
-<<<<<<< HEAD
         return sparse_kron(sp_iden, A) - sparse_kron(A.T, sp_iden)
     if isinstance(A, list) and issparse(A[0]):
         # taken to be 1d array of 2d sparse matrices
         sp_iden = sparse_identity(A[0].shape[-1], format="csr")
         out = [sparse_kron(sp_iden, mat) - sparse_kron(mat.T, sp_iden) for mat in A]
-=======
-        return -1j * (sparse_kron(sp_iden, A) - sparse_kron(A.T, sp_iden))
-    if isinstance(A, list) and issparse(A[0]):
-        # taken to be 1d array of 2d sparse matrices
-        sp_iden = sparse_identity(A[0].shape[-1], format="csr")
-        out = [-1j * (sparse_kron(sp_iden, mat) - sparse_kron(mat.T, sp_iden)) for mat in A]
->>>>>>> 765cfbe8
         return out
 
     A = to_array(A)
@@ -368,6 +352,24 @@
 def to_array(op: Union[Operator, Array, List[Operator], List[Array], spmatrix], no_iter=False):
     """Convert an operator or list of operators to an Array.
     Args:
+        obj (any): Any object for testing.
+
+    Returns:
+        Bool: True if obj is qutip Qobj
+    """
+    if (
+        type(obj).__name__ == "Qobj"
+        and hasattr(obj, "_data")
+        and type(obj._data).__name__ == "fast_csr_matrix"
+    ):
+        return True
+    return False
+
+
+# pylint: disable=too-many-return-statements
+def to_array(op: Union[Operator, Array, List[Operator], List[Array], spmatrix], no_iter=False):
+    """Convert an operator or list of operators to an Array.
+    Args:
         op: Either an Operator to be converted to an array, a list of Operators
             to be converted to a 3d array, or an array (which simply gets
             returned)
@@ -380,11 +382,7 @@
     if op is None:
         return op
 
-<<<<<<< HEAD
     if isinstance(op, np.ndarray):
-=======
-    if isinstance(op, np.ndarray) and op.dtype != "O":
->>>>>>> 765cfbe8
         if dispatch.default_backend() in [None, "numpy"]:
             return op
         else:
@@ -405,7 +403,6 @@
 
     if op.backend == "numpy":
         return op.data
-<<<<<<< HEAD
     else:
         return op
 
@@ -438,42 +435,6 @@
     if isinstance(op, Iterable) and not no_iter:
         return [to_csr(item, no_iter=True) for item in op]
     else:
-=======
-    else:
-        return op
-
-
-# pylint: disable=too-many-return-statements
-def to_csr(
-    op: Union[Operator, Array, List[Operator], List[Array], spmatrix], no_iter=False
-) -> csr_matrix:
-    """Convert an operator or list of operators to a sparse matrix.
-    Args:
-        op: Either an Operator to be converted to an sparse matrix, a list of Operators
-            to be converted to a 3d sparse matrix, or a sparse matrix (which simply gets
-            returned)
-        no_iter (Bool): Boolean determining whether to recursively unroll `Iterables`.
-            If recurring, this should be True to avoid making each element of the
-            input into a separate csr_matrix.
-    Returns:
-        csr_matrix: Sparse matrix version of input
-    """
-    if op is None:
-        return op
-
-    if isinstance(op, csr_matrix):
-        return op
-    if isinstance_qutip_qobj(op):
-        return op.data
-    if isinstance(op, np.ndarray) and op.dtype == "O":
-        op = list(op)
-    if isinstance(op, (Array, np.ndarray)) and op.ndim < 3:
-        return csr_matrix(op)
-
-    if isinstance(op, Iterable) and not no_iter:
-        return [to_csr(item, no_iter=True) for item in op]
-    else:
->>>>>>> 765cfbe8
         return csr_matrix(op)
 
 
