--- conflicted
+++ resolved
@@ -18,14 +18,7 @@
 import numpy as np
 from scipy.sparse import issparse
 from scipy.sparse.csr import csr_matrix
-<<<<<<< HEAD
 from qiskit_dynamics.dispatch import Array
-=======
-
-from qiskit import QiskitError
-from qiskit.quantum_info.operators.operator import Operator
-from qiskit_dynamics.array import Array
->>>>>>> 765cfbe8
 from qiskit_dynamics.type_utils import to_array, to_csr, vec_commutator, vec_dissipator
 
 
@@ -167,7 +160,6 @@
             static_operator: (n,n) Array specifying the static_operator term :math:`G_d`.
             operators: (k,n,n) Array specifying the terms :math:`G_j`.
             decimals: Values will be rounded at ``decimals`` places after decimal.
-<<<<<<< HEAD
                 Avoids storing excess sparse entries for entries close to zero."""
         if isinstance(drift, Operator):
             drift = to_csr(drift)
@@ -178,11 +170,6 @@
             if isinstance(operators[i], Operator):
                 operators[i] = to_csr(operators[i])
             self._operators[i] = csr_matrix(np.round(operators[i], decimals))
-=======
-        """
-        self._decimals = decimals
-        super().__init__(static_operator=static_operator, operators=operators)
->>>>>>> 765cfbe8
 
     @property
     def static_operator(self) -> csr_matrix:
@@ -666,7 +653,6 @@
                 np.round(op, decimals=self._decimals) for op in new_dissipator_operators
             ]
 
-<<<<<<< HEAD
         # Convert Hamiltonian to commutator formalism
         vec_ham_ops = -1j * np.array(vec_commutator(to_csr(hamiltonian_operators)), dtype="O")
         vec_drift = -1j * np.array(vec_commutator(to_csr(drift)), dtype="O")
@@ -684,10 +670,6 @@
     def evaluate_rhs(self, ham_sig_vals: Array, dis_sig_vals: Array, y: Array) -> Array:
         r"""Evaluates the RHS of the Lindblad equation using
         vectorized maps.
-=======
-            # setup adjoints
-            dissipator_operators_adj = [op.conj().transpose() for op in new_dissipator_operators]
->>>>>>> 765cfbe8
 
             # wrap in object arrays
             new_dissipator_operators = np.array(new_dissipator_operators, dtype="O")
@@ -710,7 +692,6 @@
         Raises:
             QiskitError: If collection not sufficiently specified.
         """
-<<<<<<< HEAD
 
         self._hamiltonian_operators = np.empty(shape=len(hamiltonian_operators), dtype="O")
         # pylint: disable=consider-using-enumerate
@@ -737,17 +718,6 @@
                     self._dissipator_operators[i].conjugate().transpose()
                 )
             self._dissipator_products = self._dissipator_operators_conj * self._dissipator_operators
-=======
-        if self._static_hamiltonian is not None and self._hamiltonian_operators is not None:
-            return (
-                np.sum(ham_sig_vals * self._hamiltonian_operators, axis=-1)
-                + self.static_hamiltonian
-            )
-        elif self._static_hamiltonian is None and self._hamiltonian_operators is not None:
-            return np.sum(ham_sig_vals * self._hamiltonian_operators, axis=-1)
-        elif self._static_hamiltonian is not None:
-            return self._static_hamiltonian
->>>>>>> 765cfbe8
         else:
             raise QiskitError(
                 self.__class__.__name__
